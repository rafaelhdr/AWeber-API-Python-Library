import re
from unittest import TestCase
from urllib import urlencode

from aweber_api import AWeberAPI, AWeberCollection, AWeberEntry
from mock_adapter import MockAdapter


class TestAWeberEntry(TestCase):

    def setUp(self):
        self.aweber = AWeberAPI('1', '2')
        self.aweber.adapter = MockAdapter()
        self.list = self.aweber.load_from_url('/accounts/1/lists/303449')

    def test_should_be_an_entry(self):
        self.assertEqual(type(self.list), AWeberEntry)
        self.assertEqual(self.list.type, 'list')

    def test_should_have_id(self):
        self.assertEqual(self.list.id, 303449)

    def test_should_have_other_properties(self):
        self.assertEqual(self.list.name, 'default303449')

    def test_should_have_child_collections(self):
        campaigns = self.list.campaigns
        self.assertEqual(type(campaigns), AWeberCollection)

    def test_findSubscribers_should_handle_errors(self):
        base_url = '/accounts/1'
        account = self.aweber.load_from_url(base_url)
        self.aweber.adapter.requests = []
        subscribers = account.findSubscribers(name='bob')
        request = self.aweber.adapter.requests[0]

        assert subscribers == False
        assert request['url'] == \
            '{0}?ws.op=findSubscribers&name=bob'.format(base_url)


class AccountTestCase(TestCase):

    def setUp(self):
        self.aweber = AWeberAPI('1', '2')
        self.aweber.adapter = MockAdapter()
        self.account = self.aweber.load_from_url('/accounts/1')


class TestAWeberAccountEntry(AccountTestCase):

    def test_should_be_an_entry(self):
        self.assertEqual(type(self.account), AWeberEntry)
        self.assertEqual(self.account.type, 'account')


class TestAccountGetWebForms(AccountTestCase):

    def setUp(self):
        super(TestAccountGetWebForms, self).setUp()
        self.forms = self.account.get_web_forms()

    def test_should_be_a_list(self):
        self.assertEqual(type(self.forms), list)

    def test_should_have_181_web_forms(self):
        self.assertEqual(len(self.forms), 181)

    def test_each_should_be_entry(self):
        for entry in self.forms:
            self.assertEqual(type(entry), AWeberEntry)
            self.assertEqual(entry.type, 'web_form')

    def test_each_should_have_correct_url(self):
        url_regex = '/accounts\/1\/lists\/\d*/web_forms/\d*'
        for entry in self.forms:
            self.assertTrue(re.match(url_regex, entry.url))


class TestAccountGetWebFormSplitTests(AccountTestCase):

    def setUp(self):
        super(TestAccountGetWebFormSplitTests, self).setUp()
        self.forms = self.account.get_web_form_split_tests()

    def test_should_be_a_list(self):
        self.assertEqual(type(self.forms), list)

    def test_should_have_10_split_tests(self):
        self.assertEqual(len(self.forms), 10)

    def test_each_should_be_entry(self):
        for entry in self.forms:
            self.assertEqual(type(entry), AWeberEntry)
            self.assertEqual(entry.type, 'web_form_split_test')

    def test_each_should_have_correct_url(self):
        url_regex = '/accounts\/1\/lists\/\d*/web_form_split_tests/\d*'
        for entry in self.forms:
            self.assertTrue(re.match(url_regex, entry.url))


class TestAccountFindSubscribers(AccountTestCase):

    def test_should_support_find_method(self):
        base_url = '/accounts/1'
        account = self.aweber.load_from_url(base_url)
        self.aweber.adapter.requests = []
        subscribers = account.findSubscribers(email='joe@example.com')
        request = self.aweber.adapter.requests[0]

        assert subscribers != False
        assert isinstance(subscribers, AWeberCollection)
        assert len(subscribers) == 1
        assert subscribers[0].self_link == \
                'https://api.aweber.com/1.0/accounts/1/lists/303449/subscribers/1'


class SubscriberTestCase(TestCase):

    def setUp(self):
        self.aweber = AWeberAPI('1', '2')
        self.aweber.adapter = MockAdapter()
        sub_url = '/accounts/1/lists/303449/subscribers/1'
        self.subscriber = self.aweber.load_from_url(sub_url)

<<<<<<< HEAD
    def test_should_be_able_get_activity(self):
        activity = self.subscriber.get_activity()

class TestGetAndSetData(TestSubscriber):
=======

class TestGetAndSetData(SubscriberTestCase):
>>>>>>> 1c66e097

    def test_get_name(self):
        self.assertEqual(self.subscriber.name, 'Joe Jones')

    def test_set_name(self):
        self.subscriber.name = 'Randy Rhodes'
        self.assertEqual(self.subscriber.name, 'Randy Rhodes')

    def test_get_custom_fields(self):
        fields = self.subscriber.custom_fields
        self.assertEqual(fields['Color'], 'blue')

    def test_set_custom_fields(self):
        self.subscriber.custom_fields['Color'] = 'Red'
        self.assertEqual(self.subscriber._data['custom_fields']['Color'], 'Red')
        fields = self.subscriber.custom_fields
        self.assertEqual(fields['Color'], 'Red')


class TestMovingSubscribers(TestCase):

    def setUp(self):
        self.aweber = AWeberAPI('1', '2')
        self.aweber.adapter = MockAdapter()
        subscriber_url = '/accounts/1/lists/303449/subscribers/1'
        new_list_url = '/accounts/1/lists/505454'
        self.subscriber = self.aweber.load_from_url(subscriber_url)
        self.subscriber._diff['name'] = 'Joe Schmoe'
        self.list = self.aweber.load_from_url(new_list_url)

        self.aweber.adapter.requests = []
        self.resp = self.subscriber.move(self.list)
        self.move_req = self.aweber.adapter.requests[0]
        self.get_req = self.aweber.adapter.requests[1]

    def test_returned_true(self):
        self.assertTrue(self.resp)

    def test_should_have_requested_move_with_post(self):
        self.assertEqual(self.move_req['method'], 'POST')

    def test_should_have_requested_move_on_subscriber(self):
        self.assertEqual(self.move_req['url'] , self.subscriber.url)

    def test_should_have_requested_move_with_correct_parameters(self):
        expected_params = {'ws.op': 'move', 'list_link': self.list.self_link}
        self.assertEqual(self.move_req['data'], expected_params)

    def test_should_make_two_requests(self):
        self.assertEqual(len(self.aweber.adapter.requests), 2)

    def test_should_refresh_subscriber_resource(self):
        self.assertEqual(self.get_req['method'], 'GET')
        self.assertEqual(self.get_req['url'] ,
            '/accounts/1/lists/505454/subscribers/3')

    def test_should_reset_diff(self):
        self.assertEqual(self.subscriber._diff, {})


class TestSavingSubscriberData(SubscriberTestCase):

    def setUp(self):
        super(TestSavingSubscriberData, self).setUp()
        self.aweber.adapter.requests = []
        self.subscriber.name = 'Gary Oldman'
        self.subscriber.custom_fields['Color'] = 'Red'
        self.resp = self.subscriber.save()
        self.req = self.aweber.adapter.requests[0]

    def test_returned_true(self):
        self.assertTrue(self.resp)

    def test_should_make_request(self):
        self.assertEqual(len(self.aweber.adapter.requests), 1)

    def test_should_have_requested_resource_url(self):
        self.assertEqual(self.req['url'] , self.subscriber.url)

    def test_should_have_requested_with_patch(self):
        self.assertEqual(self.req['method'], 'PATCH')

    def test_should_have_supplied_data(self):
        self.assertEqual(self.req['data']['name'], 'Gary Oldman')

    def test_should_not_include_unchanged_data(self):
        self.assertFalse('email' in self.req['data'])

    def test_should_given_all_custom_fields(self):
        # Make changed, Model did not
        self.assertEqual(self.req['data']['custom_fields']['Color'], 'Red')
        self.assertEqual(self.req['data']['custom_fields']['Walruses'], '')


class TestSavingInvalidSubscriberData(TestCase):

    def setUp(self):
        self.aweber = AWeberAPI('1', '2')
        self.aweber.adapter = MockAdapter()
        sub_url = '/accounts/1/lists/303449/subscribers/2'
        self.subscriber = self.aweber.load_from_url(sub_url)
        self.subscriber.name = 'Gary Oldman'
        self.subscriber.custom_fields['New Custom Field'] = 'Cookies'
        self.resp = self.subscriber.save()
        self.req = self.aweber.adapter.requests[0]

    def test_save_failed(self):
        self.assertFalse(self.resp)


class TestDeletingSubscriberData(SubscriberTestCase):

    def setUp(self):
        super(TestDeletingSubscriberData, self).setUp()
        self.aweber.adapter.requests = []
        self.response = self.subscriber.delete()
        self.req = self.aweber.adapter.requests[0]

    def test_should_be_deleted(self):
        self.assertTrue(self.response)

    def test_should_have_made_request(self):
        self.assertEqual(len(self.aweber.adapter.requests), 1)

    def test_should_have_made_delete(self):
        self.assertEqual(self.req['method'], 'DELETE')


class TestFailedSubscriberDelete(TestCase):

    def setUp(self):
        self.aweber = AWeberAPI('1', '2')
        self.aweber.adapter = MockAdapter()
        sub_url = '/accounts/1/lists/303449/subscribers/2'
        self.subscriber = self.aweber.load_from_url(sub_url)
        self.aweber.adapter.requests = []
        self.response = self.subscriber.delete()
        self.req = self.aweber.adapter.requests[0]

    def test_should_have_failed(self):
        self.assertFalse(self.response)


class TestGettingParentEntry(TestCase):

    def setUp(self):
        self.aweber = AWeberAPI('1', '2')
        self.aweber.adapter = MockAdapter()
        self.list = self.aweber.load_from_url('/accounts/1/lists/303449')
        self.account = self.aweber.load_from_url('/accounts/1')
        self.custom_field = self.aweber.load_from_url('/accounts/1/lists/303449/custom_fields/1')

    def test_should_be_able_get_parent_entry(self):
        entry = self.list.get_parent_entry()

    def test_list_parent_should_be_account(self):
        entry = self.list.get_parent_entry()
        self.assertEqual(type(entry), AWeberEntry)
        self.assertEqual(entry.type, 'account')

    def test_custom_field_parent_should_be_list(self):
        entry = self.custom_field.get_parent_entry()
        self.assertEqual(type(entry), AWeberEntry)
        self.assertEqual(entry.type, 'list')

    def test_account_parent_should_be_none(self):
        entry = self.account.get_parent_entry()
        self.assertEqual(entry, None)<|MERGE_RESOLUTION|>--- conflicted
+++ resolved
@@ -124,15 +124,8 @@
         sub_url = '/accounts/1/lists/303449/subscribers/1'
         self.subscriber = self.aweber.load_from_url(sub_url)
 
-<<<<<<< HEAD
-    def test_should_be_able_get_activity(self):
-        activity = self.subscriber.get_activity()
-
-class TestGetAndSetData(TestSubscriber):
-=======
 
 class TestGetAndSetData(SubscriberTestCase):
->>>>>>> 1c66e097
 
     def test_get_name(self):
         self.assertEqual(self.subscriber.name, 'Joe Jones')
@@ -151,6 +144,9 @@
         fields = self.subscriber.custom_fields
         self.assertEqual(fields['Color'], 'Red')
 
+    def test_should_be_able_get_activity(self):
+        activity = self.subscriber.get_activity()
+
 
 class TestMovingSubscribers(TestCase):
 
